[package]
name = "ssb-packetstream"
<<<<<<< HEAD
version = "0.2.0"
=======
version = "0.2.5"
>>>>>>> d8b43af1
authors = ["sean billig <sean.billig@gmail.com>"]
edition = "2018"
license = "AGPL-3.0"
description = "Secure Scuttlebutt packet stream protocol"
repository = "https://github.com/sunrise-choir/ssb-packetstream"
documentation = "https://docs.rs/ssb-packetstream/"
readme = "README.md"
keywords = ["packet-stream", "muxrpc", "ssb", "scuttlebutt"]

[dependencies]
async-trait = "0.1.22"
byteorder = "1.3.2"
futures = "0.3.1"
snafu = { version = "0.6.2", features = ["futures"] }

[dev-dependencies]
async-ringbuffer = { version = "~0.5.2", git = "https://github.com/leo-lb/async-ringbuffer" }<|MERGE_RESOLUTION|>--- conflicted
+++ resolved
@@ -1,10 +1,6 @@
 [package]
 name = "ssb-packetstream"
-<<<<<<< HEAD
-version = "0.2.0"
-=======
 version = "0.2.5"
->>>>>>> d8b43af1
 authors = ["sean billig <sean.billig@gmail.com>"]
 edition = "2018"
 license = "AGPL-3.0"
