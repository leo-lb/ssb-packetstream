use crate::*;
use async_trait::async_trait;
use futures::channel::mpsc;
use futures::future::join;
use futures::io::{AsyncRead, AsyncWrite};
use futures::lock::Mutex;
use futures::sink::SinkExt;
use futures::stream::{Stream, StreamExt, TryStreamExt};
use std::collections::HashMap;
use std::error;
use std::sync::Arc;
<<<<<<< HEAD
=======
use futures::lock::Mutex;
>>>>>>> d8b43af1

use snafu::{futures::TryStreamExt as _, ResultExt, Snafu};

#[derive(Debug, Snafu)]
pub enum Error<HandlerErrorT>
where
    HandlerErrorT: std::error::Error + 'static,
{
    #[snafu(display("PacketSink failure: {}", source))]
    Outgoing { source: sink::Error },

    #[snafu(display("PacketStream failure: {}", source))]
    Incoming { source: stream::Error },

    #[snafu(display("Sub stream failure: {}", source))]
    SubStream { source: mpsc::SendError },

    #[snafu(display("Mux packet handler error: {}", source))]
    PacketHandler { source: HandlerErrorT },
}

#[derive(Debug, Snafu)]
pub enum SendError {
    #[snafu(display("Error sending packet: {}", source))]
    Send { source: mpsc::SendError },

    #[snafu(display("Error sending stream end packet: {}", source))]
    SendEnd { source: mpsc::SendError },

    #[snafu(display("Error sending stream: {}", source))]
    SendAll { source: mpsc::SendError },
}

// Packets with id < 0 are responses to one of our
// outgoing requests.
// Packets with id > 0 may be incoming requests, or may be
// continuations of an incoming stream.
type ChildSink = mpsc::Sender<Packet>;
pub type ChildReceiver = mpsc::Receiver<Packet>;
type ChildSinkMap = Arc<Mutex<HashMap<i32, ChildSink>>>;

fn child_sink_map() -> ChildSinkMap {
    Arc::new(Mutex::new(HashMap::new()))
}

#[derive(Clone)]
pub struct Sender {
    inner: mpsc::Sender<Packet>,
    _id: Arc<Mutex<i32>>,
    response_sinks: ChildSinkMap,
}

impl Sender {
    fn new(inner: mpsc::Sender<Packet>, response_sinks: ChildSinkMap) -> Sender {
        Sender {
            inner,
            _id: Arc::new(Mutex::new(0)),
            response_sinks,
        }
    }

    async fn next_id(&mut self) -> i32 {

        // TODO: check js behavior
        let mut id = self._id.lock().await;
        *id = match id.checked_add(1) {
            None => 1,
            Some(i) => i,
        };
        *id 
    }

    async fn new_response_stream(&mut self, request_id: i32) -> ChildReceiver {
        let (in_sink, in_stream) = channel();
<<<<<<< HEAD
        self.response_sinks
            .lock()
            .await
=======

        let mut response_sinks = self.response_sinks.lock().await;
        response_sinks
>>>>>>> d8b43af1
            .insert(-request_id, in_sink);

        in_stream
    }

    pub fn close(&mut self) {
        self.inner.close_channel();
    }
}

impl Sender {
    pub async fn send(
        &mut self,
        body_type: BodyType,
        body: Vec<u8>,
    ) -> Result<ChildReceiver, SendError> {
<<<<<<< HEAD
        let out_id = self.next_id();
=======
        let out_id = self.next_id().await;
>>>>>>> d8b43af1
        let in_stream = self.new_response_stream(out_id).await;

        let p = Packet::new(IsStream::No, IsEnd::No, body_type, out_id, body);
        self.inner.send(p).await.context(Send)?;
        Ok(in_stream)
    }

    pub async fn send_duplex(
        &mut self,
        body_type: BodyType,
        body: Vec<u8>,
    ) -> Result<(ChildSender, ChildReceiver), SendError> {
<<<<<<< HEAD
        let out_id = self.next_id();
=======
        let out_id = self.next_id().await;
        eprintln!("next id is {}", out_id);
>>>>>>> d8b43af1
        let in_stream = self.new_response_stream(out_id).await;

        let mut out = ChildSender {
            id: out_id,
            is_stream: IsStream::Yes,
            sink: self.inner.clone(),
        };
        out.send(body_type, body).await?;

        Ok((out, in_stream))
    }
}


// TODO: name
#[derive(Clone)]
pub struct ChildSender {
    id: i32,
    is_stream: IsStream,
    sink: mpsc::Sender<Packet>,
}
impl ChildSender {
    fn new(id: i32, is_stream: IsStream, sink: mpsc::Sender<Packet>) -> ChildSender {
        ChildSender {
            id,
            is_stream,
            sink,
        }
    }

    pub async fn send(&mut self, body_type: BodyType, body: Vec<u8>) -> Result<(), SendError> {
        self.send_packet(Packet::new(
            self.is_stream,
            IsEnd::No,
            body_type,
            self.id,
            body,
        ))
        .await
        .context(Send)
    }

    pub async fn send_end(&mut self, body_type: BodyType, body: Vec<u8>) -> Result<(), SendError> {
        self.send_packet(Packet::new(
            self.is_stream,
            IsEnd::Yes,
            body_type,
            self.id,
            body,
        ))
        .await
        .context(SendEnd)
    }

    pub async fn send_all<S>(&mut self, s: S) -> Result<(), SendError>
    where
        S: Stream<Item = (BodyType, Vec<u8>)> + Unpin,
    {
        let id = self.id;
        let is_stream = self.is_stream;

        let mut stream = s.map(|(bt, b)| Ok(Packet::new(is_stream, IsEnd::No, bt, id, b)));
        self.sink.send_all(&mut stream).await.context(SendAll)
    }

    async fn send_packet(&mut self, p: Packet) -> Result<(), mpsc::SendError> {
        self.sink.send(p).await
    }
}

#[async_trait]
pub trait Handler {
    type Error;

    async fn handle(
        &self,
        p: Packet,
        out: ChildSender,
        inn: Option<ChildReceiver>,
    ) -> Result<(), Self::Error>;
}

// Inbound side needs:
//   - &mut response_sink_map     (for ids < 0)
//   - &mut continuation_sink_map (for ids > 0)
//   - out_sender (owned clone)
// returns:
//   - input completion future?
// ! need to provide a way to shutdown
//
// Outbound side needs:
//   - &mut response_sink_map
//   - out_sender (owned clone)

pub fn mux<R, W, H, E>(
    r: R,
    w: W,
    handler: H,
) -> (Sender, impl Future<Output = Result<(), Error<E>>>)
where
    R: AsyncRead + Unpin + 'static,
    W: AsyncWrite + Unpin + 'static,
    H: Handler<Error = E>,
    E: error::Error + 'static,
{
    let (shared_sender, recv) = channel();
    let out_done = async move {
        recv.map(Ok)
            .forward(PacketSink::new(w))
            .await
            .context(Outgoing)
    };

    let response_sinks = child_sink_map();
    let continuation_sinks = child_sink_map();

    let sender = Sender::new(shared_sender.clone(), response_sinks.clone());

    let done = async move {
        let in_stream = PacketStream::new(r);

        const OPEN_STREAMS_LIMIT: usize = 2048;
        let in_done =
            in_stream
                .context(Incoming)
                .try_for_each_concurrent(OPEN_STREAMS_LIMIT, |p: Packet| {
                    async {
                        if p.id < 0 {
                            let mut response_sinks = response_sinks.lock().await;
                            if let Some(ref mut sink) = response_sinks.get_mut(&p.id) {
                                if p.is_stream() && p.is_end() {
                                    sink.close().await.context(SubStream)
                                } else {
                                    sink.send(p).await.context(SubStream)
                                }
                            } else {
                                eprintln!("Unhandled response packet: {:?}", p);
                                Ok(())
                            }
                        } else {
                            let mut maybe_sink = {
                                let csinks = continuation_sinks.lock().await;
                                csinks.get(&p.id).cloned()
                            };
                            if let Some(ref mut sink) = maybe_sink {
                                if p.is_stream() && p.is_end() {
                                    sink.close().await.context(SubStream)
                                } else {
                                    sink.send(p).await.context(SubStream)
                                }
                            } else if p.is_stream() {
                                let (inn_sink, inn) = channel();
                                {
                                    let mut csinks = continuation_sinks.lock().await;
                                    csinks.insert(p.id, inn_sink);
                                }
                                let sender =
                                    ChildSender::new(-p.id, p.stream, shared_sender.clone());
                                handler
                                    .handle(p, sender, Some(inn))
                                    .await
                                    .context(PacketHandler)
                            } else {
                                let sender =
                                    ChildSender::new(-p.id, p.stream, shared_sender.clone());
                                let inn: Option<ChildReceiver> = None;
                                handler.handle(p, sender, inn).await.context(PacketHandler)
                            }
                        }
                    }
                });
        let (in_r, out_r) = join(in_done, out_done).await;
        in_r.or(out_r)
    };
    (sender, done)
}

fn channel<T>() -> (mpsc::Sender<T>, mpsc::Receiver<T>) {
    mpsc::channel::<T>(4096) // Arbitrary
}

#[cfg(test)]
mod tests {
    use super::*;
    use futures::executor::LocalPool;
    use futures::stream::StreamExt;
    use futures::task::LocalSpawnExt;
    use snafu::{ResultExt, Snafu};

    #[derive(Debug, Snafu)]
    enum RpcError {
        #[snafu(display("Failed to send Reverse response: {}", source))]
        Reverse { source: SendError },

        #[snafu(display("Failed to send Double (non-stream) response: {}", source))]
        DoubleBatch { source: SendError },

        #[snafu(display("Failed to send Double (stream) response: {}", source))]
        DoubleStream { source: SendError },
    }

    struct CoolRpc {}
    #[async_trait]
    impl Handler for CoolRpc {
        type Error = RpcError;

        async fn handle(
            &self,
            p: Packet,
            mut out: ChildSender,
            inn: Option<ChildReceiver>,
        ) -> Result<(), RpcError> {
            let (method, args) = p.body.split_first().unwrap();

            match *method as char {
                'R' => {
                    // Reverse
                    out.send(BodyType::Binary, args.iter().rev().map(|u| *u).collect())
                        .await
                        .context(Reverse)
                }
                'D' => {
                    // Double each arg
                    if p.is_stream() {
                        let mut inn = inn.unwrap().map(|argp: Packet| {
                            let x = argp.body.first().unwrap();
                            (BodyType::Binary, vec![x * 2])
                        });
                        out.send_all(&mut inn).await.context(DoubleStream)
                    } else {
                        out.send(BodyType::Binary, args.iter().map(|n| n * 2).collect())
                            .await
                            .context(DoubleBatch)
                    }
                }
                _ => {
                    eprintln!("CoolRPC unrecognized packet: {:?}", p);
                    Ok(())
                }
            }
        }
    }

    #[test]
    fn mux_one_way() {
        let (client_w, server_r) = async_ringbuffer::ring_buffer(2048);
        let (server_w, client_r) = async_ringbuffer::ring_buffer(2048);

        let mut pool = LocalPool::new();
        let spawner = pool.spawner();

        let (mut server_out, server_done) = mux(server_r, server_w, CoolRpc {});

        let server_done = spawner.spawn_local_with_handle(server_done).unwrap();

        let mut client_in = PacketStream::new(client_r);
        let mut client_out = PacketSink::new(client_w);

        let reply = spawner
            .spawn_local_with_handle(async move {
                // Call Reverse procedure
                client_out
                    .send(Packet::new(
                        IsStream::No,
                        IsEnd::No,
                        BodyType::Binary,
                        1,
                        vec!['R' as u8, 1, 2, 3, 4, 5],
                    ))
                    .await
                    .unwrap();

                let p = client_in.try_next().await.unwrap().unwrap();
                assert_eq!(p.id, -1);
                assert_eq!(p.body, &[5, 4, 3, 2, 1]);

                // Call Double (non-stream) procedure
                client_out
                    .send(Packet::new(
                        IsStream::No,
                        IsEnd::No,
                        BodyType::Binary,
                        2,
                        vec!['D' as u8, 0, 5, 10, 20, 30],
                    ))
                    .await
                    .unwrap();

                let p = client_in.try_next().await.unwrap().unwrap();
                assert_eq!(p.id, -2);
                assert_eq!(p.body, &[0, 10, 20, 40, 60]);

                // Call Double (stream) procedure
                client_out
                    .send(Packet::new(
                        IsStream::Yes,
                        IsEnd::No,
                        BodyType::Binary,
                        3,
                        vec!['D' as u8],
                    ))
                    .await
                    .unwrap();
                client_out
                    .send(Packet::new(
                        IsStream::Yes,
                        IsEnd::No,
                        BodyType::Binary,
                        3,
                        vec![6],
                    ))
                    .await
                    .unwrap();

                let p = client_in.try_next().await.unwrap().unwrap();
                assert_eq!(p.id, -3);
                assert_eq!(p.body, &[12]);

                client_out
                    .send(Packet::new(
                        IsStream::Yes,
                        IsEnd::No,
                        BodyType::Binary,
                        3,
                        vec![8],
                    ))
                    .await
                    .unwrap();
                client_out
                    .send(Packet::new(
                        IsStream::Yes,
                        IsEnd::No,
                        BodyType::Binary,
                        3,
                        vec![10],
                    ))
                    .await
                    .unwrap();

                let p = client_in.try_next().await.unwrap().unwrap();
                assert_eq!(p.id, -3);
                assert_eq!(p.body, &[16]);

                let p = client_in.try_next().await.unwrap().unwrap();
                assert_eq!(p.id, -3);
                assert_eq!(p.body, &[20]);
            })
            .unwrap();

        pool.run_until(reply);

        server_out.close();
        pool.run_until(server_done).unwrap();
    }

    #[test]
    fn mux_two_way() {
        let (client_w, server_r) = async_ringbuffer::ring_buffer(2048);
        let (server_w, client_r) = async_ringbuffer::ring_buffer(2048);

        let mut pool = LocalPool::new();
        let spawner = pool.spawner();

        let (mut server_out, server_done) = mux(server_r, server_w, CoolRpc {});
        let (mut client_out, client_done) = mux(client_r, client_w, CoolRpc {});

        let _server_done = spawner.spawn_local_with_handle(server_done).unwrap();
        let _client_done = spawner.spawn_local_with_handle(client_done).unwrap();

        let reply = spawner
            .spawn_local_with_handle(async move {
                // Call Reverse procedure
                let rev_id = 1;
                let mut rev_response = client_out
                    .send(BodyType::Binary, vec!['R' as u8, 1, 2, 3, 4, 5])
                    .await
                    .unwrap();

                // Call Double (stream) procedure
                let a_id = 2;
                let (mut a_out, mut a_in) = client_out
                    .send_duplex(BodyType::Binary, vec!['D' as u8])
                    .await
                    .unwrap();

                a_out.send(BodyType::Binary, vec![6]).await.unwrap();

                let p = a_in.next().await.unwrap();
                assert_eq!(p.id, -a_id);
                assert_eq!(p.body, &[12]);

                // Check rev response
                let p = rev_response.next().await.unwrap();
                assert_eq!(p.id, -rev_id);
                assert_eq!(p.body, &[5, 4, 3, 2, 1]);

                a_out.send(BodyType::Binary, vec![8]).await.unwrap();

                let (mut dub3_out, mut dub3_in) = server_out
                    .send_duplex(BodyType::Binary, vec!['D' as u8])
                    .await
                    .unwrap();
                dub3_out.send(BodyType::Binary, vec![30]).await.unwrap();

                let b_id = 3;
                let (mut b_out, mut b_in) = client_out
                    .send_duplex(BodyType::Binary, vec!['D' as u8])
                    .await
                    .unwrap();
                b_out.send(BodyType::Binary, vec![44]).await.unwrap();
                a_out.send(BodyType::Binary, vec![10]).await.unwrap();
                dub3_out.send(BodyType::Binary, vec![30]).await.unwrap();

                let p = dub3_in.next().await.unwrap();
                assert_eq!(p.id, -1);
                assert_eq!(p.body, &[60]);

                let p = b_in.next().await.unwrap();
                assert_eq!(p.id, -b_id);
                assert_eq!(p.body, &[88]);

                let p = a_in.next().await.unwrap();
                assert_eq!(p.id, -a_id);
                assert_eq!(p.body, &[16]);

                b_out.send(BodyType::Binary, vec![100]).await.unwrap();

                let p = b_in.next().await.unwrap();
                assert_eq!(p.id, -b_id);
                assert_eq!(p.body, &[200]);

                let p = a_in.next().await.unwrap();
                assert_eq!(p.id, -a_id);
                assert_eq!(p.body, &[20]);

                server_out.close();
            })
            .unwrap();

        pool.run_until(reply);

        // // XXX: server_done doesn't finish
        // let p = pool.run_until(server_done);
        // let p = pool.run_until(client_done);
    }
}<|MERGE_RESOLUTION|>--- conflicted
+++ resolved
@@ -9,10 +9,7 @@
 use std::collections::HashMap;
 use std::error;
 use std::sync::Arc;
-<<<<<<< HEAD
-=======
 use futures::lock::Mutex;
->>>>>>> d8b43af1
 
 use snafu::{futures::TryStreamExt as _, ResultExt, Snafu};
 
@@ -87,15 +84,9 @@
 
     async fn new_response_stream(&mut self, request_id: i32) -> ChildReceiver {
         let (in_sink, in_stream) = channel();
-<<<<<<< HEAD
         self.response_sinks
             .lock()
             .await
-=======
-
-        let mut response_sinks = self.response_sinks.lock().await;
-        response_sinks
->>>>>>> d8b43af1
             .insert(-request_id, in_sink);
 
         in_stream
@@ -112,11 +103,7 @@
         body_type: BodyType,
         body: Vec<u8>,
     ) -> Result<ChildReceiver, SendError> {
-<<<<<<< HEAD
-        let out_id = self.next_id();
-=======
         let out_id = self.next_id().await;
->>>>>>> d8b43af1
         let in_stream = self.new_response_stream(out_id).await;
 
         let p = Packet::new(IsStream::No, IsEnd::No, body_type, out_id, body);
@@ -129,12 +116,8 @@
         body_type: BodyType,
         body: Vec<u8>,
     ) -> Result<(ChildSender, ChildReceiver), SendError> {
-<<<<<<< HEAD
-        let out_id = self.next_id();
-=======
         let out_id = self.next_id().await;
         eprintln!("next id is {}", out_id);
->>>>>>> d8b43af1
         let in_stream = self.new_response_stream(out_id).await;
 
         let mut out = ChildSender {
